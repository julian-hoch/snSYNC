--- conflicted
+++ resolved
@@ -372,15 +372,10 @@
         (tmp-buffer (get-buffer-create snsync--temp-buffer-name))
         (snsync-auto-narrow-to-content nil))
     (snsync--load-data-as-buffer table field sys-id nil tmp-buffer)
-<<<<<<< HEAD
-    (replace-buffer-contents tmp-buffer)))
-
-=======
     (replace-buffer-contents tmp-buffer))
   (when snsync-auto-narrow-to-content
     (snsync-narrow-to-content)))
   
->>>>>>> 39985d39
 ;;; Saving to the Instance
 
 (defcustom snsync-autosave-on-upload t
@@ -773,11 +768,12 @@
   "Hook to run when ediff is quit.  Restores the window configuration and point."
   (when ediff-buffer-A
     (set-buffer ediff-buffer-A))
-  (when snsync-save-diff-merge-window-config
-    (set-window-configuration snsync-pre-diff-merge-window-config)
-    (goto-char snsync--diff-merge-point-marker)
-    (set-marker snsync--diff-merge-point-marker nil)
-    (message "Ediff quit.  Restoring window configuration.")))
+  (when (snsync--buffer-connected-p)
+	  (when snsync-save-diff-merge-window-config
+            (set-window-configuration snsync-pre-diff-merge-window-config)
+            (goto-char snsync--diff-merge-point-marker)
+            (set-marker snsync--diff-merge-point-marker nil)
+            (message "Ediff quit.  Restoring window configuration."))))
 
 (add-hook 'ediff-quit-hook 'snsync--ediff-quit-handler)
 
